---
jupytext:
  text_representation:
    extension: .md
    format_name: myst
    format_version: 0.13
<<<<<<< HEAD
    jupytext_version: 1.17.2
kernelspec:
  name: py-spectra_generator
  display_name: py-spectra_generator
  language: python
=======
    jupytext_version: 1.17.1
kernelspec:
  display_name: py-spectra_generator
  language: python
  name: py-spectra_generator
>>>>>>> 6e051487
---

# Extract Multi-Wavelength Spectroscopy from Archival Data


## Learning Goals
By the end of this tutorial, you will be able to:

 &bull; automatically load a catalog of sources

 &bull; search NASA and non-NASA resources for fully reduced spectra and load them using specutils

 &bull; store the spectra in a Pandas multiindex dataframe

 &bull; plot all the spectra of a given source


## Introduction:

### Motivation
A user has a source (or a sample of sources) for which they want to obtain spectra covering ranges
of wavelengths from the UV to the far-IR. The large amount of spectra available enables
multi-wavelength spectroscopic studies, which is crucial to understand the physics of stars,
galaxies, and AGN. However, gathering and analysing spectra is a difficult endeavor as the spectra
are distributed over different archives and in addition they have different formats which
complicates their handling. This notebook showcases a tool for the user to conveniently query the
spectral archives and collect the spectra for a set of objects in a format that can be read in
using common software such as the Python `specutils` package. For simplicity, we limit the tool to
query already reduced and calibrated spectra.
The notebook may focus on the COSMOS field for now, which has a large overlap of spectroscopic
surveys such as with SDSS, DESI, Keck, HST, JWST, Spitzer, and Herschel. In addition, the tool
enables the capability to search and ingest spectra from Euclid and SPHEREx in the feature. For
this to work, the `specutils` functions may have to be update or a wrapper has to be implemented.


### List of Spectroscopic Archives and Status


| Archive | Spectra | Description | Access point | Status |
| ------- | ------- | ----------- | ------------ | ------ |
| IRSA    | Keck    | About 10,000 spectra on the COSMOS field from [Hasinger et al. (2018)](https://ui.adsabs.harvard.edu/abs/2018ApJ...858...77H/abstract) | [IRSA Archive](https://irsa.ipac.caltech.edu/cgi-bin/Gator/nph-scan?projshort=COSMOS) | Implemented with `astroquery.ipac.irsa`. (Table gives URLs to spectrum FITS files.) Note: only implemented for absolute calibrated spectra. |
| IRSA    | Spitzer IRS | ~17,000 merged low-resolution IRS spectra | [IRS Enhanced Product](https://irsa.ipac.caltech.edu/cgi-bin/Gator/nph-dd?catalog=irs_enhv211) | Implemented with `astroquery.ipac.irsa`. (Table gives URLs to spectrum IPAC tables.) |
| IRSA    | IRTF*        | Large library of stellar spectra | | does `astroquery.ipac.irsa` work?? |
| ESA    | Herschel*    | Some spectra | astroquery.esa.hsa | implemented with [astroquery](https://astroquery.readthedocs.io/en/latest/esa/hsa/hsa.html) |
| IRSA    | Euclid      | Spectra hosted at IRSA in FY25 -> preparation for ingestion | | Will use mock spectra with correct format for testing |
| IRSA    | SPHEREx     | Spectra/cubes will be hosted at IRSA, first release in FY25 -> preparation for ingestion | | Will use mock spectra with correct format for testing |
| MAST    | HST*         | Slitless spectra would need reduction and extraction. There are some reduced slit spectra from COS in the Hubble Archive | `astroquery.mast` | Implemented using `astroquery.mast` |
| MAST    | JWST*        | Reduced slit MSA and Slit spectra that can be queried | `astroquery.mast` | Implemented using `astroquery.mast` |
| SDSS    | SDSS optical| Optical spectra that are reduced | [Sky Server](https://skyserver.sdss.org/dr18/SearchTools) or `astroquery.sdss` (preferred) | Implemented using `astroquery.sdss`. |
| DESI    | DESI*        | Optical spectra | [DESI public data release](https://data.desi.lbl.gov/public/) | Implemented with `SPARCL` library.  Currently commented out because `SPARCL` library is incompatible with numpy > 2 which we need for other modules|
| BOSS    | BOSS*        | Optical spectra | [BOSS webpage (part of SDSS)](https://www.sdss4.org/surveys/boss/) | Implemented with `SPARCL` library together with DESI |
| HEASARC | None        | Could link to Chandra observations to check AGN occurrence. | `astroquery.heasarc` | More thoughts on how to include scientifically.   |

The ones with an asterisk (*) are the challenging ones.

## Input:

 &bull; Coordinates for a single source or a sample on the COSMOS field



## Output:

 &bull; A Pandas data frame including the spectra from different facilities

 &bull; A plot comparing the different spectra extracted for each source

## Non-standard Imports:

&bull; ...
## Runtime

As of 2025 July, this notebook takes about 8 minutes to run to completion on Fornax using
a server with 16GB RAM/4 CPU' and Environment: 'Default Astrophysics' (image).

## Authors:
Andreas Faisst, Jessica Krick, Shoubaneh Hemmati, Troy Raen, Brigitta Sipőcz, David Shupe

## Acknowledgements:

AI: This notebook was created with assistance from OpenAI’s ChatGPT o4-mini-high model.

+++

### Datasets that were considered but didn't end up being used:
#### IRTF:
- https://irsa.ipac.caltech.edu/Missions/irtf.html
- The IRTF is a 3.2 meter telescope, optimized for infrared observations, and located at the summit
  of Mauna Kea, Hawaiʻi.
- large library of stellar spectra
- Not included here because the data are not currently available in an easily accessible,
  searchable format


## Imports

This cell will install them if needed:

```{code-cell} ipython3
# Uncomment the next line to install dependencies if needed.
# %pip install -r requirements_spectra_generator.txt
```

```{code-cell} ipython3
import os
import sys

import astropy.units as u
from astropy.coordinates import SkyCoord
from astropy.table import Table

sys.path.append('code_src/')
from data_structures_spec import MultiIndexDFObject
#from desi_functions import DESIBOSS_get_spec
from herschel_functions import Herschel_get_spec
from keck_functions import KeckDEIMOS_get_spec
from mast_functions import HST_get_spec, JWST_get_spec
from plot_functions import create_figures
from sample_selection import clean_sample
from sdss_functions import SDSS_get_spec
from spitzer_functions import SpitzerIRS_get_spec
```

## 1. Define the sample

Here we will define the sample of galaxies. For now, we just enter some "random" coordinates to
test the code.

```{code-cell} ipython3
coords = []
labels = []

coords.append(SkyCoord("{} {}".format("09 54 49.40", "+09 16 15.9"), unit=(u.hourangle, u.deg)))
labels.append("NGC3049")

coords.append(SkyCoord("{} {}".format("12 45 17.44 ", "27 07 31.8"), unit=(u.hourangle, u.deg)))
labels.append("NGC4670")

coords.append(SkyCoord("{} {}".format("14 01 19.92", "−33 04 10.7"), unit=(u.hourangle, u.deg)))
labels.append("Tol_89")

coords.append(SkyCoord(233.73856, 23.50321, unit=u.deg))
labels.append("Arp220")

coords.append(SkyCoord(150.091, 2.2745833, unit=u.deg))
labels.append("COSMOS1")

coords.append(SkyCoord(150.1024475, 2.2815559, unit=u.deg))
labels.append("COSMOS2")

coords.append(SkyCoord("{} {}".format("150.000", "+2.00"), unit=(u.deg, u.deg)))
labels.append("COSMOS3")

coords.append(SkyCoord("{} {}".format("+53.15508", "-27.80178"), unit=(u.deg, u.deg)))
labels.append("JADESGS-z7-01-QU")

coords.append(SkyCoord("{} {}".format("+53.15398", "-27.80095"), unit=(u.deg, u.deg)))
labels.append("TestJWST")

coords.append(SkyCoord("{} {}".format("+150.33622", "+55.89878"), unit=(u.deg, u.deg)))
labels.append("Twin Quasar")

sample_table = clean_sample(coords, labels, precision=2.0 * u.arcsecond, verbose=1)
```

### 1.2 Write out your sample to disk

At this point you may wish to write out your sample to disk and reuse that in future work sessions,
instead of creating it from scratch again. Note that we first check if the `data` directory exists
and if not, we will create one.

For the format of the save file, we would suggest to choose from various formats that fully support
astropy objects(eg., SkyCoord).  One example that works is Enhanced Character-Separated Values or
['ecsv'](https://docs.astropy.org/en/stable/io/ascii/ecsv.html)

```{code-cell} ipython3
if not os.path.exists("./data"):
    os.mkdir("./data")
sample_table.write('data/input_sample.ecsv', format='ascii.ecsv', overwrite=True)
```

### 1.3 Load the sample table from disk

Do only this step from this section when you have a previously generated sample table

```{code-cell} ipython3
sample_table = Table.read('data/input_sample.ecsv', format='ascii.ecsv')
```

### 1.4 Initialize data structure to hold the spectra
Here, we initialize the MultiIndex data structure that will hold the spectra.

```{code-cell} ipython3
df_spec = MultiIndexDFObject()
```

## 2. Find spectra for these targets in NASA and other ancillary catalogs

We search a curated list of NASA astrophysics archives.  Because each archive is different, and in
many cases each catalog is different, each function to access a catalog is necesarily specialized
to the location and format of that particular catalog.

+++

### 2.1 IRSA Archive

This archive includes spectra taken by

 &bull; Keck

 &bull; Spitzer/IRS

```{code-cell} ipython3
%%time
# Get Keck Spectra (COSMOS only)
df_spec_DEIMOS = KeckDEIMOS_get_spec(sample_table=sample_table, search_radius_arcsec=1)
df_spec.append(df_spec_DEIMOS)
```

```{code-cell} ipython3
%%time
# Get Spitzer IRS Spectra
df_spec_IRS = SpitzerIRS_get_spec(sample_table, search_radius_arcsec=1, COMBINESPEC=False)
df_spec.append(df_spec_IRS)
```

### 2.2 MAST Archive

This archive includes spectra taken by

 &bull; HST (including slit spectroscopy)

 &bull; JWST (including MSA and slit spectroscopy)

```{code-cell} ipython3
%%time
# Get Spectra for HST
df_spec_HST = HST_get_spec(
    sample_table,
    search_radius_arcsec=0.5,
    datadir="./data/",
    verbose=False,
    delete_downloaded_data=True
)
df_spec.append(df_spec_HST)
```

```{code-cell} ipython3
%%time
# Get Spectra for JWST
df_jwst = JWST_get_spec(
    sample_table,
    search_radius_arcsec=0.5,
    verbose=False,
    max_spectra_per_source = 5
)
df_spec.append(df_jwst)
```

### 2.3 ESA Archive

```{code-cell} ipython3
# Herschel PACS & SPIRE from ESA TAP using astroquery
# This search is fully functional, but is commented out because it takes
# ~4 hours to run to completion
herschel_radius = 1.1
herschel_download_directory = 'data/herschel'

# if not os.path.exists(herschel_download_directory):
#    os.makedirs(herschel_download_directory, exist_ok=True)
# df_spec_herschel =  Herschel_get_spec(sample_table, herschel_radius, herschel_download_directory, delete_downloaded_data=True)
# df_spec.append(df_spec_herschel)
```

### 2.4 SDSS Archive

```{code-cell} ipython3
%%time
# Get SDSS Spectra
df_spec_SDSS = SDSS_get_spec(sample_table, search_radius_arcsec=5, data_release=17)
df_spec.append(df_spec_SDSS)
```

### 2.5 DESI Archive

This includes DESI spectra. Here, we use the `SPARCL` query. Note that this can also be used
for SDSS searches, however, according to the SPARCL webpage, only up to DR16 is included.
Therefore, we will not include SDSS DR16 here (this is treated in the SDSS search above).

The DESI search is currently commented out because `SPARCL` is not compatible with numpy > 2 which we require for the other modules to run.  

```{code-cell} ipython3
#%%time
## Get DESI and BOSS spectra with SPARCL
#df_spec_DESIBOSS = DESIBOSS_get_spec(sample_table, search_radius_arcsec=5)
#df_spec.append(df_spec_DESIBOSS)
```

## 3. Make plots of luminosity as a function of time
We show flux in mJy as a function of time for all available bands for each object.
`show_nbr_figures` controls how many plots are actually generated and returned to the screen.
If you choose to save the plots with `save_output`, they will be put in the output directory and
labelled by sample number.

```{code-cell} ipython3
### Plotting ####
create_figures(df_spec=df_spec,
               bin_factor=5,
               show_nbr_figures=10,
               save_output=False,
               )
```<|MERGE_RESOLUTION|>--- conflicted
+++ resolved
@@ -4,19 +4,12 @@
     extension: .md
     format_name: myst
     format_version: 0.13
-<<<<<<< HEAD
     jupytext_version: 1.17.2
 kernelspec:
   name: py-spectra_generator
   display_name: py-spectra_generator
   language: python
-=======
-    jupytext_version: 1.17.1
-kernelspec:
-  display_name: py-spectra_generator
-  language: python
-  name: py-spectra_generator
->>>>>>> 6e051487
+
 ---
 
 # Extract Multi-Wavelength Spectroscopy from Archival Data
