---
jupyter:
  jupytext:
    text_representation:
      extension: .md
      format_name: markdown
      format_version: '1.3'
      jupytext_version: 1.15.2
  kernelspec:
    display_name: Python 3 (ipykernel)
    language: python
    name: python3
---

<!-- #region -->
# Extract Multi-Wavelength Spectroscopy from Archival Data
***

## Learning Goals    
By the end of this tutorial, you will be able to:

 &bull; automatically load a catalog of sources
 
 &bull; search NASA and non-NASA resources for fully reduced spectra and load them using specutils
 
 &bull; store the spectra in a Pandas multiindex dataframe
 
 &bull; plot all the spectra of a given source
 
 
## Introduction:

### Motivation
A user has a source (or a sample of sources) for which they want to obtain spectra covering ranges of wavelengths from the UV to the far-IR. The large amount of spectra available enables multi-wavelength spectroscopic studies, which is crucial to understand the physics of stars, galaxies, and AGN. However, gathering and analysing spectra is a difficult endeavor as the spectra are distributed over different archives and in addition they have different formats which complicates their handling. This notebook showcases a tool for the user to conveniently query the spectral archives and collect the spectra for a set of objects in a format that can be read in using common software such as the Python `specutils` package. For simplicity, we limit the tool to query already reduced and calibrated spectra. 
The notebook may focus on the COSMOS field for now, which has a large overlap of spectroscopic surveys such as with SDSS, DESI, Keck, HST, JWST, Spitzer, and Herschel. In addition, the tool enables the capability to search and ingest spectra from Euclid and SPHEREx in the feature. For this to work, the `specutils` functions may have to be update or a wrapper has to be implemented. 


### List of Spectroscopic Archives and Status


| Archive | Spectra | Description | Access point | Status |
| ------- | ------- | ----------- | ------------ | ------ |
| IRSA    | Keck    | About 10,000 spectra on the COSMOS field from [Hasinger et al. (2018)](https://ui.adsabs.harvard.edu/abs/2018ApJ...858...77H/abstract) | [IRSA Archive](https://irsa.ipac.caltech.edu/cgi-bin/Gator/nph-scan?projshort=COSMOS) | Implemented with `astroquery.ipac.irsa`. (Table gives URLs to spectrum FITS files.) Note: only implemented for absolute calibrated spectra. |
| IRSA    | Spitzer IRS | ~17,000 merged low-resolution IRS spectra | [IRS Enhanced Product](https://irsa.ipac.caltech.edu/cgi-bin/Gator/nph-dd?catalog=irs_enhv211) | Implemented with `astroquery.ipac.irsa`. (Table gives URLs to spectrum IPAC tables.) |
<<<<<<< HEAD
| IRSA    | IRTF*        | Large library of stellar spectra | | does `astroquery.ipac.irsa` work?? |
| ESA    | Herschel*    | Some spectra | | implemented with [astroquery](https://astroquery.readthedocs.io/en/latest/esa/hsa/hsa.html) |
=======
| IRSA    | Herschel*    | Some spectra, need to check reduction stage | | |
>>>>>>> 2f95285b
| IRSA    | Euclid      | Spectra hosted at IRSA in FY25 -> preparation for ingestion | | Will use mock spectra with correct format for testing |
| IRSA    | SPHEREx     | Spectra/cubes will be hosted at IRSA, first release in FY25 -> preparation for ingestion | | Will use mock spectra with correct format for testing |
| MAST    | HST*         | Slitless spectra would need reduction and extraction. There are some reduced slit spectra from COS in the Hubble Archive | `astroquery.mast` | Implemented using `astroquery.mast` |
| MAST    | JWST*        | Reduced slit MSA and Slit spectra that can be queried | `astroquery.mast` | Implemented using `astroquery.mast` |
| SDSS    | SDSS optical| Optical spectra that are reduced | [Sky Server](https://skyserver.sdss.org/dr18/SearchTools) or `astroquery.sdss` (preferred) | Implemented using `astroquery.sdss`. |
| DESI    | DESI*        | Optical spectra | [DESI public data release](https://data.desi.lbl.gov/public/) | Implemented with `SPARCL` library |
| BOSS    | BOSS*        | Optical spectra | [BOSS webpage (part of SDSS)](https://www.sdss4.org/surveys/boss/) | Implemented with `SPARCL` library together with DESI |
| HEASARC | None        | Could link to Chandra observations to check AGN occurrence. | `astroquery.heasarc` | More thoughts on how to include scientifically.   |

The ones with an asterisk (*) are the challenging ones.

## Input:

 &bull; Coordinates for a single source or a sample on the COSMOS field
 


## Output:
 
 &bull; A Pandas data frame including the spectra from different facilities
 
 &bull; A plot comparing the different spectra extracted for each source
 
## Non-standard Imports:

&bull; ...

## Authors:
Andreas Faisst, Jessica Krick, Shoubaneh Hemmati, Troy Raen, Brigitta Sipőcz, Dave Shupe

## Acknowledgements:
...

## Open Issues:

&bull; Implement queries for: Herschel, Euclid (use mock data), SPHEREx (use mock data)
&bull; Match to HEASARC
&bull; Make more efficient (especially MAST searches)


<!-- #endregion -->

### Datasets that were considered but didn't end up being used:
#### IRTF: 
    - https://irsa.ipac.caltech.edu/Missions/irtf.html \
    - The IRTF is a 3.2 meter telescope, optimized for infrared observations, and located at the summit of Mauna Kea, Hawaiʻi. \
    - large library of stellar spectra \
    - Not included here because the data are not currently available in an easily accessible, searchable format
    

```python
# Ensure all dependencies are installed

!pip install -r requirements.txt
```

```python
## IMPORTS
import sys, os
import numpy as np
import os

import matplotlib.pyplot as plt
import matplotlib as mpl


from astropy.coordinates import SkyCoord
import astropy.units as u
from astropy.table import Table

sys.path.append('code_src/')
from data_structures_spec import MultiIndexDFObject
from sample_selection import clean_sample
from desi_functions import DESIBOSS_get_spec
from spitzer_functions import SpitzerIRS_get_spec
from sdss_functions import SDSS_get_spec
from mast_functions import HST_get_spec, JWST_get_spec
from keck_functions import KeckDEIMOS_get_spec
from plot_functions import create_figures
from herschel_functions import Herschel_get_spec
```

## 1. Define the sample

Here we will define the sample of galaxies. For now, we just enter some "random" coordinates to test the code.

```python
coords = []
labels = []

coords.append(SkyCoord("{} {}".format("09 54 49.40" , "+09 16 15.9"), unit=(u.hourangle, u.deg) ))
labels.append("NGC3049")

coords.append(SkyCoord("{} {}".format("12 45 17.44 " , "27 07 31.8"), unit=(u.hourangle, u.deg) ))
labels.append("NGC4670")

coords.append(SkyCoord("{} {}".format("14 01 19.92" , "−33 04 10.7"), unit=(u.hourangle, u.deg) ))
labels.append("Tol_89")

coords.append(SkyCoord(233.73856 , 23.50321, unit=u.deg ))
labels.append("Arp220")

coords.append(SkyCoord( 150.091 , 2.2745833, unit=u.deg ))
labels.append("COSMOS1")

coords.append(SkyCoord( 150.1024475 , 2.2815559, unit=u.deg ))
labels.append("COSMOS2")

coords.append(SkyCoord("{} {}".format("150.000" , "+2.00"), unit=(u.deg, u.deg) ))
labels.append("COSMOS3")

coords.append(SkyCoord("{} {}".format("+53.15508" , "-27.80178"), unit=(u.deg, u.deg) ))
labels.append("JADESGS-z7-01-QU")

coords.append(SkyCoord("{} {}".format("+53.15398", "-27.80095"), unit=(u.deg, u.deg) ))
labels.append("TestJWST")

sample_table = clean_sample(coords, labels, precision=2.0* u.arcsecond , verbose=1)

```

### 1.2 Write out your sample to disk

At this point you may wish to write out your sample to disk and reuse that in future work sessions, instead of creating it from scratch again. Note that we first check if the `data` directory exists and if not, we will create one.

For the format of the save file, we would suggest to choose from various formats that fully support astropy objects(eg., SkyCoord).  One example that works is Enhanced Character-Separated Values or ['ecsv'](https://docs.astropy.org/en/stable/io/ascii/ecsv.html)

```python
if not os.path.exists("./data"):
    os.mkdir("./data")
sample_table.write('data/input_sample.ecsv', format='ascii.ecsv', overwrite = True)
```

### 1.3 Load the sample table from disk

Do only this step from this section when you have a previously generated sample table

```python
sample_table = Table.read('data/input_sample.ecsv', format='ascii.ecsv')
```

### 1.4 Initialize data structure to hold the spectra
Here, we initialize the MultiIndex data structure that will hold the spectra.

```python
df_spec = MultiIndexDFObject()
```

## 2. Find spectra for these targets in NASA and other ancillary catalogs

We search a curated list of NASA astrophysics archives.  Because each archive is different, and in many cases each catalog is different, each function to access a catalog is necesarily specialized to the location and format of that particular catalog.


### 2.1 IRSA Archive

This archive includes spectra taken by 

 &bull; Keck
 
 &bull; Spitzer/IRS
 



```python
%%time
## Get Keck Spectra (COSMOS only)
df_spec_DEIMOS = KeckDEIMOS_get_spec(sample_table = sample_table, search_radius_arcsec=1)
df_spec.append(df_spec_DEIMOS)
```

```python
%%time
## Get Spitzer IRS Spectra
df_spec_IRS = SpitzerIRS_get_spec(sample_table, search_radius_arcsec=1 , COMBINESPEC=False)
df_spec.append(df_spec_IRS)
```

### 2.2 MAST Archive

This archive includes spectra taken by 

 &bull; HST (including slit spectroscopy)
 
 &bull; JWST (including MSA and slit spectroscopy)


```python
%%time
## Get Spectra for HST
df_spec_HST = HST_get_spec(sample_table , search_radius_arcsec = 0.5, datadir = "./data/", verbose = False)
df_spec.append(df_spec_HST)
```

<<<<<<< HEAD
### 2.3 ESA Archive


```python
# Herschel PACS & SPIRE from ESA TAP using astroquery

herschel_radius = 1.1  
herschel_download_directory = 'data/herschel'
if not os.path.exists(herschel_download_directory):
    os.makedirs(herschel_download_directory, exist_ok=True)
df_spec_herschel =  Herschel_get_spec(sample_table, herschel_radius, herschel_download_directory, delete_tarfiles = True)
df_spec.append(df_spec_herschel)
```

### 2.4 SDSS Archive
=======
```python
%%time
## Get Spectra for JWST
df_jwst = JWST_get_spec(sample_table , search_radius_arcsec = 0.5, datadir = "./data/", verbose = False)
df_spec.append(df_jwst)
```

### 2.3 SDSS Archive
>>>>>>> 2f95285b

This includes SDSS spectra.

```python
%%time
## Get SDSS Spectra
df_spec_SDSS = SDSS_get_spec(sample_table , search_radius_arcsec=5, data_release=17)
df_spec.append(df_spec_SDSS)
```

### 2.5 DESI Archive

This includes DESI spectra. Here, we use the `SPARCL` query. Note that this can also be used
for SDSS searches, however, according to the SPARCL webpage, only up to DR16 is included. Therefore, we will not include SDSS DR16 here (this is treated in the SDSS search above).

```python
%%time
## Get DESI and BOSS spectra with SPARCL
df_spec_DESIBOSS = DESIBOSS_get_spec(sample_table, search_radius_arcsec=5)
df_spec.append(df_spec_DESIBOSS)
```

## 3. Make plots of luminosity as a function of time
We show flux in mJy as a function of time for all available bands for each object. `show_nbr_figures` controls how many plots are actually generated and returned to the screen.  If you choose to save the plots with `save_output`, they will be put in the output directory and labelled by sample number.



```python
### Plotting ####
create_figures(df_spec = df_spec,
             bin_factor=5,
             show_nbr_figures = 10,
             save_output = False,
             )
```

<!-- #raw -->

<!-- #endraw --><|MERGE_RESOLUTION|>--- conflicted
+++ resolved
@@ -42,12 +42,8 @@
 | ------- | ------- | ----------- | ------------ | ------ |
 | IRSA    | Keck    | About 10,000 spectra on the COSMOS field from [Hasinger et al. (2018)](https://ui.adsabs.harvard.edu/abs/2018ApJ...858...77H/abstract) | [IRSA Archive](https://irsa.ipac.caltech.edu/cgi-bin/Gator/nph-scan?projshort=COSMOS) | Implemented with `astroquery.ipac.irsa`. (Table gives URLs to spectrum FITS files.) Note: only implemented for absolute calibrated spectra. |
 | IRSA    | Spitzer IRS | ~17,000 merged low-resolution IRS spectra | [IRS Enhanced Product](https://irsa.ipac.caltech.edu/cgi-bin/Gator/nph-dd?catalog=irs_enhv211) | Implemented with `astroquery.ipac.irsa`. (Table gives URLs to spectrum IPAC tables.) |
-<<<<<<< HEAD
 | IRSA    | IRTF*        | Large library of stellar spectra | | does `astroquery.ipac.irsa` work?? |
 | ESA    | Herschel*    | Some spectra | | implemented with [astroquery](https://astroquery.readthedocs.io/en/latest/esa/hsa/hsa.html) |
-=======
-| IRSA    | Herschel*    | Some spectra, need to check reduction stage | | |
->>>>>>> 2f95285b
 | IRSA    | Euclid      | Spectra hosted at IRSA in FY25 -> preparation for ingestion | | Will use mock spectra with correct format for testing |
 | IRSA    | SPHEREx     | Spectra/cubes will be hosted at IRSA, first release in FY25 -> preparation for ingestion | | Will use mock spectra with correct format for testing |
 | MAST    | HST*         | Slitless spectra would need reduction and extraction. There are some reduced slit spectra from COS in the Hubble Archive | `astroquery.mast` | Implemented using `astroquery.mast` |
@@ -242,10 +238,7 @@
 df_spec.append(df_spec_HST)
 ```
 
-<<<<<<< HEAD
 ### 2.3 ESA Archive
-
-
 ```python
 # Herschel PACS & SPIRE from ESA TAP using astroquery
 
@@ -258,7 +251,6 @@
 ```
 
 ### 2.4 SDSS Archive
-=======
 ```python
 %%time
 ## Get Spectra for JWST
@@ -266,8 +258,6 @@
 df_spec.append(df_jwst)
 ```
 
-### 2.3 SDSS Archive
->>>>>>> 2f95285b
 
 This includes SDSS spectra.
 
